--- conflicted
+++ resolved
@@ -59,16 +59,11 @@
     py = np.dot(model['wo'], h2)
     y = sigmoid(py)
     episode_buffer['x'].append(x)
-<<<<<<< HEAD
     episode_buffer['ph1'].append(ph1)
     episode_buffer['h1'].append(h1)
     episode_buffer['ph2'].append(ph2)
     episode_buffer['h2'].append(h2)
     episode_buffer['py'].append(py)
-=======
-    episode_buffer['ph'].append(ph)
-    episode_buffer['h'].append(h)
->>>>>>> 33a8f460
     episode_buffer['y'].append(y)
     return y
 
@@ -79,16 +74,11 @@
     """
     y_true = np.vstack(episode_buffer['y_true'])
     y = np.vstack(episode_buffer['y'])
-<<<<<<< HEAD
     py = np.vstack(episode_buffer['py'])
     h2 = np.vstack(episode_buffer['h2'])
     ph2 = np.vstack(episode_buffer['ph2'])
     h1 = np.vstack(episode_buffer['h1'])
     ph1 = np.vstack(episode_buffer['ph1'])
-=======
-    h = np.vstack(episode_buffer['h'])
-    ph = np.vstack(episode_buffer['ph'])
->>>>>>> 33a8f460
     x = np.vstack(episode_buffer['x'])
 
     # the objective here is to maximize the log likelihood of y_true being chosen
@@ -174,18 +164,12 @@
         
         episode_buffer = {
             'x': [], # input vector
-<<<<<<< HEAD
             'ph1': [], # product of hidden layer
             'h1': [], # activation of hidden layer
             'ph2': [], # product of hidden layer
             'h2': [], # activation of hidden layer
             'py': [], # product of output layer
             'y': [], # activation of output layer (prob of moving up)
-=======
-            'ph': [], # product of hidden layer
-            'h': [], # activation of hidden layer
-            'y': [], # activation of output layer, probability of taking action 'UP'
->>>>>>> 33a8f460
             'y_true': [], # fake label
             'reward': [] # rewards
         }
